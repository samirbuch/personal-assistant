--- conflicted
+++ resolved
@@ -16,7 +16,6 @@
             <a href="./index.html">Personal Voice Assistant</a>
         </h1>
 
-<<<<<<< HEAD
             <div class="welcome">
                 <div class="register welcome-card">
                     <a href="./register.html">Register Account</a>
@@ -27,7 +26,6 @@
                 <div class="view welcome-card">
                     <a href="./appointments.html">View Appointments</a>
                 </div>
-=======
         <form action="" id="login-form">
             <div class="form-entry">
                 <label for="username">Username</label>
@@ -36,7 +34,6 @@
             <div class="form-entry">
                 <label for="password">Password</label>
                 <input type="password" name="password" id="password">
->>>>>>> 1da3809c
             </div>
             <button>login</button>
         </form>
